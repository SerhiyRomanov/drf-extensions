--- conflicted
+++ resolved
@@ -12,39 +12,18 @@
 commands=
     {envbindir}/django-admin.py test --settings=settings {posargs}
 
-<<<<<<< HEAD
 
-=======
->>>>>>> 90c07b7a
 [testenv:django.1.9]
 deps=
     {[testenv]deps}
     Django>=1.9,<1.10
-<<<<<<< HEAD
     djangorestframework>=3.3.2
-=======
-    djangorestframework>=3.3.3
->>>>>>> 90c07b7a
     django-guardian>=1.4.1
 
 
 [testenv:django.1.8.lts]
 deps=
     {[testenv]deps}
-<<<<<<< HEAD
     Django>=1.8,<1.9
     djangorestframework>=3.3.2
     django-guardian>=1.4.1
-
-[testenv:django.1.7]
-deps=
-    {[testenv]deps}
-    Django>=1.7,<1.8
-    djangorestframework>=3.3.2
-    django-guardian>=1.4.1
-=======
-    Django==1.8.11
-    djangorestframework==3.3.3
-    django-guardian>=1.4.1
-
->>>>>>> 90c07b7a
